const fse = require('fs-extra');
const rimraf = require('rimraf');
const path = require('path');
const get = require('lodash.get');
const set = require('lodash.set');
const { spawnSync } = require('child_process');
const { quote } = require('shell-quote');
const { buildImage, getBindPath, getDockerUid } = require('./docker');
const { getStripCommand, deleteFiles } = require('./slim');
const {
  checkForAndDeleteMaxCacheVersions,
  md5Path,
  getRequirementsWorkingPath,
  getUserCachePath
} = require('./shared');

function quote_single(quoteme) {
  return quote([quoteme]);
}

/**
 * Just generate the requirements file in the .serverless folder
 * @param {string} requirementsPath
 * @param {string} targetFile
 * @param {Object} serverless
 * @param {string} servicePath
 * @param {Object} options
 * @return {undefined}
 */
function installRequirementsFile(
  requirementsPath,
  targetFile,
  serverless,
  servicePath,
  options
) {
  if (options.usePipenv && fse.existsSync(path.join(servicePath, 'Pipfile'))) {
    generateRequirementsFile(
      path.join(servicePath, '.serverless/requirements.txt'),
      targetFile,
      options
    );
    serverless.cli.log(
      `Parsed requirements.txt from Pipfile in ${targetFile}...`
    );
  } else {
    generateRequirementsFile(requirementsPath, targetFile, options);
    serverless.cli.log(
      `Generated requirements from ${requirementsPath} in ${targetFile}...`
    );
  }
}

/**
 * Install requirements described from requirements in the targetFolder into that same targetFolder
 * @param {string} targetFolder
 * @param {Object} serverless
 * @param {Object} options
 * @return {undefined}
 */
function installRequirements(targetFolder, serverless, options) {
  const targetRequirementsTxt = path.join(targetFolder, 'requirements.txt');

  serverless.cli.log(
    `Installing requirements from ${targetRequirementsTxt} ...`
  );

  let cmd;
  let cmdOptions;
  let pipCmd = [
    options.pythonBin,
    '-m',
    'pip',
    'install',
    ...options.pipCmdExtraArgs
  ];
  // Check if we're using the legacy --cache-dir command...
  if (options.pipCmdExtraArgs.indexOf('--cache-dir') > -1) {
    if (options.dockerizePip) {
      throw 'Error: You can not use --cache-dir with Docker any more, please\n' +
        '         use the new option useDownloadCache instead.  Please see:\n' +
        '         https://github.com/UnitedIncome/serverless-python-requirements#caching';
    } else {
      serverless.cli.log('==================================================');
      serverless.cli.log(
        'Warning: You are using a deprecated --cache-dir inside\n' +
          '            your pipCmdExtraArgs which may not work properly, please use the\n' +
          '            useDownloadCache option instead.  Please see: \n' +
          '            https://github.com/UnitedIncome/serverless-python-requirements#caching'
      );
      serverless.cli.log('==================================================');
    }
  }

  if (!options.dockerizePip) {
    // Push our local OS-specific paths for requirements and target directory
    pipCmd.push('-t', dockerPathForWin(options, targetFolder));
    pipCmd.push('-r', dockerPathForWin(options, targetRequirementsTxt));
    // If we want a download cache...
    if (options.useDownloadCache) {
      const downloadCacheDir = path.join(
        getUserCachePath(options),
        'downloadCacheslspyc'
      );
      serverless.cli.log(`Using download cache directory ${downloadCacheDir}`);
      fse.ensureDirSync(downloadCacheDir);
      pipCmd.push('--cache-dir', quote_single(downloadCacheDir));
    }

    // Check if pip has Debian's --system option and set it if so
    const pipTestRes = spawnSync(options.pythonBin, [
      '-m',
      'pip',
      'help',
      'install'
    ]);
    if (pipTestRes.error) {
      if (pipTestRes.error.code === 'ENOENT') {
        throw new Error(
          `${options.pythonBin} not found! ` + 'Try the pythonBin option.'
        );
      }
      throw pipTestRes.error;
    }
    if (pipTestRes.stdout.toString().indexOf('--system') >= 0) {
      pipCmd.push('--system');
    }
  }
  // If we are dockerizing pip
  if (options.dockerizePip) {
    cmd = 'docker';

    // Push docker-specific paths for requirements and target directory
    pipCmd.push('-t', '/var/task/');
    pipCmd.push('-r', '/var/task/requirements.txt');

    // Build docker image if required
    let dockerImage;
    if (options.dockerFile) {
      serverless.cli.log(
        `Building custom docker image from ${options.dockerFile}...`
      );
      dockerImage = buildImage(options.dockerFile);
    } else {
      dockerImage = options.dockerImage;
    }
    serverless.cli.log(`Docker Image: ${dockerImage}`);

    // Prepare bind path depending on os platform
    const bindPath = dockerPathForWin(
      options,
      getBindPath(serverless, targetFolder)
    );

    cmdOptions = ['run', '--rm', '-v', `${bindPath}:/var/task:z`];
    if (options.dockerSsh) {
      // Mount necessary ssh files to work with private repos
      cmdOptions.push(
        '-v',
        quote_single(`${process.env.HOME}/.ssh/id_rsa:/root/.ssh/id_rsa:z`)
      );
      cmdOptions.push(
        '-v',
        quote_single(
          `${process.env.HOME}/.ssh/known_hosts:/root/.ssh/known_hosts:z`
        )
      );
      cmdOptions.push(
        '-v',
        quote_single(`${process.env.SSH_AUTH_SOCK}:/tmp/ssh_sock:z`)
      );
      cmdOptions.push('-e', 'SSH_AUTH_SOCK=/tmp/ssh_sock');
    }

    // If we want a download cache...
    const dockerDownloadCacheDir = '/var/useDownloadCache';
    if (options.useDownloadCache) {
      const downloadCacheDir = path.join(
        getUserCachePath(options),
        'downloadCacheslspyc'
      );
      serverless.cli.log(`Using download cache directory ${downloadCacheDir}`);
      fse.ensureDirSync(downloadCacheDir);
      // This little hack is necessary because getBindPath requires something inside of it to test...
      // Ugh, this is so ugly, but someone has to fix getBindPath in some other way (eg: make it use
      // its own temp file)
      fse.closeSync(
        fse.openSync(path.join(downloadCacheDir, 'requirements.txt'), 'w')
      );
      const windowsized = getBindPath(serverless, downloadCacheDir);
      // And now push it to a volume mount and to pip...
      cmdOptions.push(
        '-v',
        quote_single(`${windowsized}:${dockerDownloadCacheDir}:z`)
      );
      pipCmd.push('--cache-dir', quote_single(dockerDownloadCacheDir));
    }

    if (process.platform === 'linux') {
      // Use same user so requirements folder is not root and so --cache-dir works
      var commands = [];
      if (options.useDownloadCache) {
        // Set the ownership of the download cache dir to root
        commands.push(quote(['chown', '-R', '0:0', dockerDownloadCacheDir]));
      }
      // Install requirements with pip
      commands.push(pipCmd.join(' '));
      // Set the ownership of the current folder to user
      commands.push(
        quote([
          'chown',
          '-R',
          `${process.getuid()}:${process.getgid()}`,
          '/var/task'
        ])
      );
      if (options.useDownloadCache) {
        // Set the ownership of the download cache dir back to user
        commands.push(
          quote([
            'chown',
            '-R',
            `${process.getuid()}:${process.getgid()}`,
            dockerDownloadCacheDir
          ])
        );
      }
      pipCmd = ['/bin/bash', '-c', '"' + commands.join(' && ') + '"'];
    } else {
      // Use same user so --cache-dir works
      cmdOptions.push('-u', quote_single(getDockerUid(bindPath)));
    }
    cmdOptions.push(dockerImage);
    cmdOptions.push(...pipCmd);
  } else {
    cmd = pipCmd[0];
    cmdOptions = pipCmd.slice(1);
  }

  // If enabled slimming, strip so files
  if (options.slim === true || options.slim === 'true') {
    const preparedPath = dockerPathForWin(options, targetFolder);
    cmdOptions.push(getStripCommand(options, preparedPath));
  }
  let spawnArgs = { shell: true };
  if (process.env.SLS_DEBUG) {
    spawnArgs.stdio = 'inherit';
  }
  const res = spawnSync(cmd, cmdOptions, spawnArgs);
  if (res.error) {
    if (res.error.code === 'ENOENT') {
      if (options.dockerizePip) {
        throw new Error('docker not found! Please install it.');
      }
      throw new Error(
        `${options.pythonBin} not found! Try the pythonBin option.`
      );
    }
    throw res.error;
  }
  if (res.status !== 0) {
    throw new Error(res.stderr);
  }
  // If enabled slimming, delete files in slimPatterns
  if (options.slim === true || options.slim === 'true') {
    deleteFiles(options, targetFolder);
  }
}

/**
 * convert path from Windows style to Linux style, if needed
 * @param {Object} options
 * @param {string} path
 * @return {string}
 */
function dockerPathForWin(options, path) {
<<<<<<< HEAD
  if (process.platform === 'win32') {
    return path.replace(/\\/g, '/');
=======
  if (process.platform === 'win32' && options.dockerizePip) {
    return `"${path.replace(/\\/g, '/')}"`;
>>>>>>> 3b2c2452
  }
  return quote_single(path);
}

/** create a filtered requirements.txt without anything from noDeploy
 *  then remove all comments and empty lines, and sort the list which
 *  assist with matching the static cache.  The sorting will skip any
 *  lines starting with -- as those are typically ordered at the
 *  start of a file ( eg: --index-url / --extra-index-url ) or any
 *  lines that start with -f or -i,  Please see:
 * https://pip.pypa.io/en/stable/reference/pip_install/#requirements-file-format
 * @param {string} source requirements
 * @param {string} target requirements where results are written
 * @param {Object} options
 */
function generateRequirementsFile(source, target, options) {
  const noDeploy = new Set(options.noDeploy || []);
  const requirements = fse
    .readFileSync(source, { encoding: 'utf-8' })
    .split(/\r?\n/);
  var prepend = [];
  const filteredRequirements = requirements.filter(req => {
    req = req.trim();
    if (req.startsWith('#')) {
      // Skip comments
      return false;
    } else if (
      req.startsWith('--') ||
      req.startsWith('-f') ||
      req.startsWith('-i')
    ) {
      // If we have options (prefixed with --) keep them for later
      prepend.push(req);
      return false;
    } else if (req === '') {
      return false;
    }
    return !noDeploy.has(req.split(/[=<> \t]/)[0].trim());
  });
  filteredRequirements.sort(); // Sort remaining alphabetically
  // Then prepend any options from above in the same order
  for (let item of prepend.reverse()) {
    if (item && item.length > 0) {
      filteredRequirements.unshift(item);
    }
  }
  fse.writeFileSync(target, filteredRequirements.join('\n') + '\n');
}

/**
 * Copy everything from vendorFolder to targetFolder
 * @param {string} vendorFolder
 * @param {string} targetFolder
 * @param {Object} serverless
 * @return {undefined}
 */
function copyVendors(vendorFolder, targetFolder, serverless) {
  // Create target folder if it does not exist
  fse.ensureDirSync(targetFolder);

  serverless.cli.log(
    `Copying vendor libraries from ${vendorFolder} to ${targetFolder}...`
  );

  fse.readdirSync(vendorFolder).map(file => {
    let source = path.join(vendorFolder, file);
    let dest = path.join(targetFolder, file);
    if (fse.existsSync(dest)) {
      rimraf.sync(dest);
    }
    fse.copySync(source, dest);
  });
}

/**
 * This evaluates if requirements are actually needed to be installed, but fails
 * gracefully if no req file is found intentionally.  It also assists with code
 * re-use for this logic pertaining to individually packaged functions
 * @param {string} servicePath
 * @param {string} modulePath
 * @param {Object} options
 * @param {Object} funcOptions
 * @param {Object} serverless
 * @return {string}
 */
function installRequirementsIfNeeded(
  servicePath,
  modulePath,
  options,
  funcOptions,
  serverless
) {
  // Our source requirements, under our service path, and our module path (if specified)
  const fileName = path.join(servicePath, modulePath, options.fileName);

  // First, generate the requirements file to our local .serverless folder
  fse.ensureDirSync(path.join(servicePath, '.serverless'));
  const slsReqsTxt = path.join(servicePath, '.serverless', 'requirements.txt');

  installRequirementsFile(
    fileName,
    slsReqsTxt,
    serverless,
    servicePath,
    options
  );

  // If no requirements file or an empty requirements file, then do nothing
  if (!fse.existsSync(slsReqsTxt) || fse.statSync(slsReqsTxt).size == 0) {
    serverless.cli.log(
      `Skipping empty output requirements.txt file from ${slsReqsTxt}`
    );
    return false;
  }

  // Copy our requirements to another filename in .serverless (incase of individually packaged)
  if (modulePath && modulePath != '.') {
    fse.existsSync(path.join(servicePath, '.serverless', modulePath));
    const destinationFile = path.join(
      servicePath,
      '.serverless',
      modulePath,
      'requirements.txt'
    );
    serverless.cli.log(
      `Copying from ${slsReqsTxt} into ${destinationFile} ...`
    );
    fse.copySync(slsReqsTxt, destinationFile);
  }

  // Then generate our MD5 Sum of this requirements file to determine where it should "go" to and/or pull cache from
  const reqChecksum = md5Path(slsReqsTxt);

  // Then figure out where this cache should be, if we're caching, if we're in a module, etc
  const workingReqsFolder = getRequirementsWorkingPath(
    reqChecksum,
    servicePath,
    options
  );

  // Check if our static cache is present and is valid
  if (fse.existsSync(workingReqsFolder)) {
    if (
      fse.existsSync(path.join(workingReqsFolder, '.completed_requirements')) &&
      workingReqsFolder.endsWith('_slspyc')
    ) {
      serverless.cli.log(
        `Using static cache of requirements found at ${workingReqsFolder} ...`
      );
      // We'll "touch" the folder, as to bring it to the start of the FIFO cache
      fse.utimesSync(workingReqsFolder, new Date(), new Date());
      return workingReqsFolder;
    }
    // Remove our old folder if it didn't complete properly, but _just incase_ only remove it if named properly...
    if (
      workingReqsFolder.endsWith('_slspyc') ||
      workingReqsFolder.endsWith('.requirements')
    ) {
      rimraf.sync(workingReqsFolder);
    }
  }

  // Ensuring the working reqs folder exists
  fse.ensureDirSync(workingReqsFolder);

  // Copy our requirements.txt into our working folder...
  fse.copySync(slsReqsTxt, path.join(workingReqsFolder, 'requirements.txt'));

  // Then install our requirements from this folder
  installRequirements(workingReqsFolder, serverless, options);

  // Copy vendor libraries to requirements folder
  if (options.vendor) {
    copyVendors(options.vendor, workingReqsFolder, serverless);
  }
  if (funcOptions.vendor) {
    copyVendors(funcOptions.vendor, workingReqsFolder, serverless);
  }

  // Then touch our ".completed_requirements" file so we know we can use this for static cache
  if (options.useStaticCache) {
    fse.closeSync(
      fse.openSync(path.join(workingReqsFolder, '.completed_requirements'), 'w')
    );
  }
  return workingReqsFolder;
}

/**
 * pip install the requirements to the requirements directory
 * @return {undefined}
 */
function installAllRequirements() {
  // fse.ensureDirSync(path.join(this.servicePath, '.serverless'));
  // First, check and delete cache versions, if enabled
  checkForAndDeleteMaxCacheVersions(this.options, this.serverless);

  // Then if we're going to package functions individually...
  if (this.serverless.service.package.individually) {
    let doneModules = [];
    this.targetFuncs
      .filter(func =>
        (func.runtime || this.serverless.service.provider.runtime).match(
          /^python.*/
        )
      )
      .map(f => {
        if (!get(f, 'module')) {
          set(f, ['module'], '.');
        }
        // If we didn't already process a module (functions can re-use modules)
        if (!doneModules.includes(f.module)) {
          const reqsInstalledAt = installRequirementsIfNeeded(
            this.servicePath,
            f.module,
            this.options,
            f,
            this.serverless
          );
          // Add modulePath into .serverless for each module so it's easier for injecting and for users to see where reqs are
          let modulePath = path.join(
            this.servicePath,
            '.serverless',
            `${f.module}`,
            'requirements'
          );
          // Only do if we didn't already do it
          if (
            reqsInstalledAt &&
            !fse.existsSync(modulePath) &&
            reqsInstalledAt != modulePath
          ) {
            if (this.options.useStaticCache) {
              // Windows can't symlink so we have to copy on Windows,
              // it's not as fast, but at least it works
              if (process.platform == 'win32') {
                fse.copySync(reqsInstalledAt, modulePath);
              } else {
                fse.symlink(reqsInstalledAt, modulePath);
              }
            } else {
              fse.rename(reqsInstalledAt, modulePath);
            }
          }
          doneModules.push(f.module);
        }
      });
  } else {
    const reqsInstalledAt = installRequirementsIfNeeded(
      this.servicePath,
      '',
      this.options,
      {},
      this.serverless
    );
    // Add symlinks into .serverless for so it's easier for injecting and for users to see where reqs are
    let symlinkPath = path.join(
      this.servicePath,
      '.serverless',
      `requirements`
    );
    // Only do if we didn't already do it
    if (
      reqsInstalledAt &&
      !fse.existsSync(symlinkPath) &&
      reqsInstalledAt != symlinkPath
    ) {
      // Windows can't symlink so we have to copy on Windows,
      // it's not as fast, but at least it works
      if (process.platform == 'win32') {
        fse.copySync(reqsInstalledAt, symlinkPath);
      } else {
        fse.symlink(reqsInstalledAt, symlinkPath);
      }
    }
  }
}

module.exports = { installAllRequirements };<|MERGE_RESOLUTION|>--- conflicted
+++ resolved
@@ -274,13 +274,8 @@
  * @return {string}
  */
 function dockerPathForWin(options, path) {
-<<<<<<< HEAD
   if (process.platform === 'win32') {
-    return path.replace(/\\/g, '/');
-=======
-  if (process.platform === 'win32' && options.dockerizePip) {
     return `"${path.replace(/\\/g, '/')}"`;
->>>>>>> 3b2c2452
   }
   return quote_single(path);
 }
