--- conflicted
+++ resolved
@@ -48,11 +48,7 @@
     handler: handler.hello
   hello3:
     handler: handler.hello
-<<<<<<< HEAD
-    runtime: nodejs18.19
-=======
     runtime: nodejs14.x
->>>>>>> 80a80291
   hello4:
     handler: fn2_handler.hello
     module: fn2
