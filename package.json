{
  "name": "serverless-python-requirements",
  "version": "4.0.1",
  "engines": {
    "node": ">=6.0"
  },
  "description": "Serverless Python Requirements Plugin",
  "author": "United Income <engineering@unitedincome.com>",
  "license": "MIT",
  "repository": {
    "type": "git",
    "url": "https://github.com/UnitedIncome/serverless-python-requirements"
  },
  "keywords": [
    "serverless",
    "python",
    "requirements",
    "pip",
    "serverless framework plugin",
    "serverless applications",
    "serverless plugins",
    "api gateway",
    "lambda",
    "aws",
    "aws lambda",
    "amazon",
    "amazon web services",
    "serverless.com"
  ],
  "files": [
    "index.js",
    "lib/*.js",
    "LICENSE",
    "package.json",
    "unzip_requirements.py",
    "README.md"
  ],
  "main": "index.js",
  "bin": {},
  "scripts": {
    "test": "bats test.bats",
    "lint": "eslint *.js lib/*.js && prettier -l index.js lib/*.js || (echo need formatting ; exit 1)",
    "format": "prettier --write index.js lib/*.js"
  },
  "devDependencies": {
    "eslint": "*",
    "prettier": "*"
  },
  "dependencies": {
    "bluebird": "^3.0.6",
    "fs-extra": "^5.0.0",
    "glob-all": "^3.1.0",
    "is-wsl": "^1.1.0",
    "jszip": "^3.1.0",
    "lodash.get": "^4.4.2",
    "lodash.set": "^4.3.2",
    "lodash.values": "^4.3.0",
<<<<<<< HEAD
    "lodash.uniqby": "^4.0.0",
    "rimraf": "^2.6.2"
=======
    "rimraf": "^2.6.2",
    "zip-local": "^0.3.4"
  },
  "eslintConfig": {
    "extends": "eslint:recommended",
    "env": {
      "node": true,
      "es6": true
    }
  },
  "prettier": {
    "semi": true,
    "singleQuote": true
>>>>>>> b6953183
  }
}<|MERGE_RESOLUTION|>--- conflicted
+++ resolved
@@ -55,12 +55,8 @@
     "lodash.get": "^4.4.2",
     "lodash.set": "^4.3.2",
     "lodash.values": "^4.3.0",
-<<<<<<< HEAD
     "lodash.uniqby": "^4.0.0",
     "rimraf": "^2.6.2"
-=======
-    "rimraf": "^2.6.2",
-    "zip-local": "^0.3.4"
   },
   "eslintConfig": {
     "extends": "eslint:recommended",
@@ -72,6 +68,5 @@
   "prettier": {
     "semi": true,
     "singleQuote": true
->>>>>>> b6953183
   }
 }