# Contributing Guidelines

We are always looking to promote good contributors to be maintainers and provide them a front-row seat to serverless innovation.

If you would like to be a maintainer for the [Serverless Framework](https://github.com/serverless/serverless) or any of our plugins, please get started with making code contributions and engaging with open issues/PRs. Also, please reach out to any of [Serverless organization](https://github.com/serverless) members to express your interest.

We'd love to collaborate closely with amazing developers as we drive the development of this open technology into the future.

Welcome, and thanks in advance for your help!

# How to contribute to `serverless-python-requirements`

## Setup

Pre-Reqs:

<<<<<<< HEAD
- Python 3.7
- [poetry](https://python-poetry.org/docs/) (if you use multiple versions of Python be sure to install it with python 3.7)
=======
- Python 3.9
- [poetry](https://python-poetry.org/docs/) (if you use multiple versions of Python be sure to install it with python 3.9)
>>>>>>> 27b70f4d
- Perl (used in the tests)
- Node v14 or v16

Then, to begin development:

1. fork the repository
2. `npm install -g serverless@<VERSION>` (check the peer dependencies in the root `package.json` file for the version)
3. run `npm install` in its root folder
4. run the tests via `npm run test`

## Getting started

A good first step is to search for open [issues](https://github.com/serverless/serverless-python-requirements/issues). Issues are labeled, and some good issues to start with are labeled: [good first issue](https://github.com/serverless/serverless-python-requirements/labels/good%20first%20issue) and [help wanted](https://github.com/serverless/serverless-python-requirements/labels/help%20wanted).

## When you propose a new feature or bug fix

Please make sure there is an open issue discussing your contribution before jumping into a Pull Request!
There are just a few situations (listed below) in which it is fine to submit PR without a corresponding issue:

- Documentation update
- Obvious bug fix
- Maintenance improvement

In all other cases please check if there's an open an issue discussing the given proposal, if there is not, create an issue respecting all its template remarks.

In non-trivial cases please propose and let us review an implementation spec (in the corresponding issue) before jumping into implementation.

Do not submit draft PRs. Submit only finalized work which is ready for merge. If you have any doubts related to implementation work please discuss in the corresponding issue.

Once a PR has been reviewed and some changes are suggested, please ensure to **re-request review** after all new changes are pushed. It's the best and quietest way to inform maintainers that your work is ready to be checked again.

## When you want to work on an existing issue

**Note:** Please write a quick comment in the corresponding issue and ask if the feature is still relevant and that you want to jump into the implementation.

Check out our [help wanted](https://github.com/serverless/serverless-python-requirements/labels/help%20wanted) or [good first issue](https://github.com/serverless/serverless-python-requirements/labels/good%20first%20issue) labels to find issues we want to move forward with your help.

We will do our best to respond/review/merge your PR according to priority. We hope that you stay engaged with us during this period to ensure QA. Please note that the PR will be closed if there hasn't been any activity for a long time (~ 30 days) to keep us focused and keep the repo clean.

## Reviewing Pull Requests

Another really useful way to contribute is to review other people's Pull Requests. Having feedback from multiple people is helpful and reduces the overall time to make a final decision about the Pull Request.

## Providing support

The easiest thing you can do to help us move forward and make an impact on our progress is to simply provide support to other people having difficulties with their projects.

You can do that by replying to [issues on GitHub](https://github.com/serverless/serverless-python-requirements/issues), chatting with other community members in [our Community Slack](https://www.serverless.com/slack), or [GitHub Discussions](https://github.com/serverless/serverless-python-requirements/discussions).

---

# Code Style

We aim for a clean, consistent code style. We're using [Prettier](https://prettier.io/) to confirm one code formatting style and [ESlint](https://eslint.org/) helps us to stay away from obvious issues that can be picked via static analysis.

Ideally, you should have Prettier and ESlint integrated into your code editor, which will help you not think about specific rules and be sure you submit the code that follows guidelines.

## Verifying prettier formatting

```
npm run prettier-check
```

## Verifying linting style

```
npm run lint
```

## Other guidelines

- Minimize [lodash](https://lodash.com/) usage - resort to it, only if given part of logic cannot be expressed easily with native language constructs
- When writing asynchronous code, ensure to take advantage of [async functions](https://developer.mozilla.org/en-US/docs/Web/JavaScript/Reference/Statements/async_function) and native `Promise` API. Do not rely on [Bluebird](http://bluebirdjs.com) even though still large parts of old code rely on it. We're looking forward to drop this dependency in the near future.

# Testing

When proposing a few feature or fixing a bug, it is recommended to also provide sufficient test coverage. All tests live in `./test.js` module.

# Our Code of Conduct

Finally, to make sure you have a pleasant experience while being in our welcoming community, please read our [code of conduct](CODE_OF_CONDUCT.md). It outlines our core values and beliefs and will make working together a happier experience.

Thanks again for being a contributor to the Serverless Community :tada:!

Cheers,

The :zap: [Serverless](http://www.serverless.com) Team<|MERGE_RESOLUTION|>--- conflicted
+++ resolved
@@ -14,13 +14,8 @@
 
 Pre-Reqs:
 
-<<<<<<< HEAD
-- Python 3.7
-- [poetry](https://python-poetry.org/docs/) (if you use multiple versions of Python be sure to install it with python 3.7)
-=======
 - Python 3.9
 - [poetry](https://python-poetry.org/docs/) (if you use multiple versions of Python be sure to install it with python 3.9)
->>>>>>> 27b70f4d
 - Perl (used in the tests)
 - Node v14 or v16
 
